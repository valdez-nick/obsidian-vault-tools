"""CLI components for Obsidian Librarian."""

from .main import app
<<<<<<< HEAD
from .git_commands import git_app

__all__ = ["app", "git_app"]
=======

__all__ = ["app"]
>>>>>>> 2ff4f319
<|MERGE_RESOLUTION|>--- conflicted
+++ resolved
@@ -1,11 +1,23 @@
 """CLI components for Obsidian Librarian."""
 
 from .main import app
-<<<<<<< HEAD
-from .git_commands import git_app
 
-__all__ = ["app", "git_app"]
-=======
+try:
+    from .git_commands import git_app
+    GIT_COMMANDS_AVAILABLE = True
+except ImportError:
+    GIT_COMMANDS_AVAILABLE = False
+
+try:
+    from .tag_commands import tag_commands
+    TAG_COMMANDS_AVAILABLE = True
+except ImportError:
+    TAG_COMMANDS_AVAILABLE = False
 
 __all__ = ["app"]
->>>>>>> 2ff4f319
+
+if GIT_COMMANDS_AVAILABLE:
+    __all__.append("git_app")
+
+if TAG_COMMANDS_AVAILABLE:
+    __all__.append("tag_commands")