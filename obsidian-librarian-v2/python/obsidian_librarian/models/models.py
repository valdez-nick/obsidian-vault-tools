"""
Data models for Obsidian Librarian.
"""

from datetime import datetime
from pathlib import Path
from typing import Dict, List, Optional, Any, Set, Tuple
from dataclasses import dataclass, field
from enum import Enum

import numpy as np
from pydantic import BaseModel, Field


# Core Note Models

@dataclass
class WikiLink:
    """Represents a wiki-style link in Obsidian."""
    target: str
    alias: Optional[str] = None
    position: int = 0
    
    def __str__(self):
        if self.alias:
            return f"[[{self.target}|{self.alias}]]"
        return f"[[{self.target}]]"


@dataclass
class Task:
    """Represents a task/checkbox in markdown."""
    description: str
    completed: bool
    position: int
    tags: List[str] = field(default_factory=list)
    due_date: Optional[datetime] = None
    
    def __str__(self):
        checkbox = "[x]" if self.completed else "[ ]"
        return f"- {checkbox} {self.description}"


@dataclass
class NoteMetadata:
    """Metadata for a note, typically from frontmatter."""
    title: Optional[str] = None
    tags: List[str] = field(default_factory=list)
    aliases: List[str] = field(default_factory=list)
    created: Optional[datetime] = None
    modified: Optional[datetime] = None
    custom_fields: Dict[str, Any] = field(default_factory=dict)


@dataclass
class Note:
    """Represents an Obsidian note."""
    id: str
    path: Path
    content: str
    metadata: NoteMetadata
    links: List[WikiLink] = field(default_factory=list)
    backlinks: List[str] = field(default_factory=list)
    tasks: List[Task] = field(default_factory=list)
    headings: List[str] = field(default_factory=list)
    
    # File metadata
    created_at: datetime = field(default_factory=datetime.utcnow)
    modified_at: datetime = field(default_factory=datetime.utcnow)
    size_bytes: int = 0
    
    # Content analysis
    word_count: int = 0
    reading_time_minutes: float = 0.0
    
    @property
    def title(self) -> str:
        """Get the note title from metadata or filename."""
        if self.metadata.title:
            return self.metadata.title
        return self.path.stem
    
    @property
    def tags(self) -> List[str]:
        """Get all tags from metadata and content."""
        return self.metadata.tags
    
    @property
    def frontmatter(self) -> Dict[str, Any]:
        """Get frontmatter as a dictionary."""
        result = {}
        if self.metadata.title:
            result['title'] = self.metadata.title
        if self.metadata.tags:
            result['tags'] = self.metadata.tags
        if self.metadata.aliases:
            result['aliases'] = self.metadata.aliases
        result.update(self.metadata.custom_fields)
        return result
    
    @classmethod
    def from_rust_note(cls, rust_note: Any) -> 'Note':
        """Create a Note from Rust binding object."""
        # This would convert from the Rust note type
        # For now, return a placeholder implementation
        metadata = NoteMetadata(
            title=getattr(rust_note, 'title', None),
            tags=getattr(rust_note, 'tags', []),
            created=getattr(rust_note, 'created', None),
            modified=getattr(rust_note, 'modified', None),
        )
        
        return cls(
            id=rust_note.id,
            path=Path(rust_note.path),
            content=rust_note.content,
            metadata=metadata,
            word_count=getattr(rust_note, 'word_count', 0),
            size_bytes=getattr(rust_note, 'file_size', 0),
        )


# Vault Models

@dataclass
class VaultStats:
    """Statistics about a vault."""
    note_count: int = 0
    total_words: int = 0
    total_links: int = 0
    total_backlinks: int = 0
    total_tasks: int = 0
    completed_tasks: int = 0
    total_tags: int = 0
    unique_tags: int = 0
    orphaned_notes: int = 0
    
    # File stats
    total_size_bytes: int = 0
    largest_note_size: int = 0
    average_note_size: float = 0.0
    
    # Dates
    oldest_note: Optional[datetime] = None
    newest_note: Optional[datetime] = None
    last_modified: Optional[datetime] = None
    
    @classmethod
    def from_rust_stats(cls, rust_stats: Any) -> 'VaultStats':
        """Create VaultStats from Rust binding object."""
        return cls(
            note_count=rust_stats.note_count,
            total_words=rust_stats.total_words,
            total_links=rust_stats.total_links,
            total_backlinks=rust_stats.total_backlinks,
            total_tasks=rust_stats.total_tasks,
            completed_tasks=rust_stats.completed_tasks,
            total_tags=rust_stats.total_tags,
            unique_tags=rust_stats.unique_tags,
            orphaned_notes=rust_stats.orphaned_notes,
            total_size_bytes=rust_stats.total_size_bytes,
        )


@dataclass
class VaultConfig:
    """Configuration for vault operations."""
    # File handling
    include_patterns: List[str] = field(default_factory=lambda: ["*.md"])
    exclude_patterns: List[str] = field(default_factory=lambda: [".obsidian/", ".git/"])
    follow_symlinks: bool = False
    
    # Performance
    cache_size: int = 1000
    batch_size: int = 100
    max_file_size_mb: int = 10
    
    # Features
    enable_file_watching: bool = True
    enable_auto_backup: bool = True
    enable_link_resolution: bool = True
    
    # Git settings
    enable_git_integration: bool = True
    git_auto_backup_threshold: int = 10
    git_auto_backup_interval: int = 3600
    git_backup_branch_prefix: str = "backup"
    git_experiment_branch_prefix: str = "experiment"
    git_commit_template: str = "Obsidian Librarian: {action} - {timestamp}"
    git_branch: str = "main"
    
    # Parsing
    parse_frontmatter: bool = True
    parse_tasks: bool = True
    parse_tags: bool = True
    
    def to_rust_config(self) -> Dict[str, Any]:
        """Convert to format expected by Rust bindings."""
        return {
            'include_patterns': self.include_patterns,
            'exclude_patterns': self.exclude_patterns,
            'follow_symlinks': self.follow_symlinks,
            'cache_size': self.cache_size,
            'batch_size': self.batch_size,
            'max_file_size': self.max_file_size_mb * 1024 * 1024,
            'enable_watcher': self.enable_file_watching,
            'parse_frontmatter': self.parse_frontmatter,
            'parse_tasks': self.parse_tasks,
            'parse_tags': self.parse_tags,
        }


# Research Models

@dataclass
class ResearchQuery:
    """A processed research query."""
    text: str
    session_id: str
    query_type: str = "general"
    timestamp: datetime = field(default_factory=datetime.utcnow)


@dataclass
class ResearchResult:
    """Result from research operations."""
    url: str
    title: str
    summary: Optional[str] = None
    content: Optional[str] = None
    source: str = "unknown"
    quality_score: float = 0.0
    published_date: Optional[datetime] = None
    metadata: Dict[str, Any] = field(default_factory=dict)


# Analysis Models

@dataclass
class ContentSimilarity:
    """Similarity between two notes."""
    note_a: str
    note_b: str
    similarity_score: float
    similarity_type: str = "content"  # content, structure, semantic


@dataclass
class DuplicateCluster:
    """A cluster of duplicate or near-duplicate notes."""
    cluster_id: str
    note_ids: List[str]
    similarities: List[ContentSimilarity]
    cluster_type: str  # exact_duplicate, near_duplicate, similar
    confidence_score: float


class AnalysisResult:
    """Result from content analysis."""
    pass  # Defined in analysis.py


# Template Models

@dataclass
class TemplateMatch:
    """A template that matches a note."""
    template_name: str
    confidence_score: float
    match_reasons: List[str]
    template_type: str = "custom"


@dataclass
class TemplateRule:
    """Rule for automatic template application."""
    name: str
    template_name: str
    trigger_type: str
    conditions: List[Dict[str, Any]]
    priority: int = 0


@dataclass
class TemplateApplication:
    """Result of applying a template."""
    note_id: str
    template_name: str
    success: bool
    error: Optional[str] = None
    rendered_content: Optional[str] = None
    applied_at: datetime = field(default_factory=datetime.utcnow)


# Configuration Models

@dataclass
class LibrarianConfig:
    """Global configuration for Obsidian Librarian."""
    # Vault settings
    vault_cache_size: int = 1000
    enable_file_watching: bool = True
    
    # Research settings
    max_concurrent_requests: int = 10
    enable_content_extraction: bool = True
    research_timeout_seconds: int = 30
    
    # Analysis settings
    enable_quality_scoring: bool = True
    analysis_batch_size: int = 100
    duplicate_threshold: float = 0.85
    
    # Template settings
    auto_apply_templates: bool = True
    template_confidence_threshold: float = 0.7
    
    # AI settings
    enable_ai_features: bool = True
    ai_model: str = "gpt-3.5-turbo"
    ai_temperature: float = 0.7
    
    # Performance settings
    max_workers: int = 4
    enable_caching: bool = True
    cache_ttl_seconds: int = 3600


@dataclass 
class LibrarianStats:
    """Global statistics for the librarian system."""
    total_sessions: int = 0
    total_research_queries: int = 0
    total_results_found: int = 0
    total_notes_analyzed: int = 0
    total_duplicates_found: int = 0
    total_templates_applied: int = 0
    total_errors: int = 0
    
    # Performance metrics
    average_query_time_ms: float = 0.0
    average_analysis_time_ms: float = 0.0
    
    # Timestamps
    started_at: datetime = field(default_factory=datetime.utcnow)
    last_activity: datetime = field(default_factory=datetime.utcnow)


<<<<<<< HEAD
# Directory Organization Models

@dataclass
class DirectoryRule:
    """Rule for pattern-based directory routing."""
    id: str
    name: str
    pattern: str  # File pattern to match (glob or regex)
    destination: str  # Target directory path
    conditions: List[Dict[str, Any]] = field(default_factory=list)  # Additional conditions
    priority: int = 0  # Higher priority rules are applied first
    enabled: bool = True
    rule_type: str = "pattern"  # pattern, content, metadata, ai
    
    # Metadata
    created_at: datetime = field(default_factory=datetime.utcnow)
    updated_at: datetime = field(default_factory=datetime.utcnow)
    applied_count: int = 0
    success_rate: float = 1.0
    
    def matches_file(self, file_path: Path) -> bool:
        """Check if this rule matches the given file path."""
        if not self.enabled:
            return False
            
        if self.rule_type == "pattern":
            # Use pathlib's match for glob patterns
            return file_path.match(self.pattern)
        elif self.rule_type == "regex":
            import re
            return bool(re.search(self.pattern, str(file_path)))
        
        return False
    
    def validate(self) -> List[str]:
        """Validate the rule configuration."""
        errors = []
        
        if not self.name.strip():
            errors.append("Rule name cannot be empty")
        if not self.pattern.strip():
            errors.append("Rule pattern cannot be empty")
        if not self.destination.strip():
            errors.append("Rule destination cannot be empty")
        if self.priority < 0:
            errors.append("Rule priority must be non-negative")
            
        return errors


@dataclass 
class ClassificationResult:
    """Result from AI-powered content classification."""
    file_path: Path
    confidence: float  # 0.0 to 1.0
    predicted_category: str
    suggested_directory: str
    reasoning: str = ""
    alternatives: List[Dict[str, Any]] = field(default_factory=list)  # Alternative classifications
    
    # Classification metadata
    model_used: str = "unknown"
    features_used: List[str] = field(default_factory=list)
    processing_time_ms: float = 0.0
    timestamp: datetime = field(default_factory=datetime.utcnow)
    
    def is_confident(self, threshold: float = 0.7) -> bool:
        """Check if classification confidence meets threshold."""
        return self.confidence >= threshold
    
    def to_dict(self) -> Dict[str, Any]:
        """Convert to dictionary for serialization."""
        return {
            'file_path': str(self.file_path),
            'confidence': self.confidence,
            'predicted_category': self.predicted_category,
            'suggested_directory': self.suggested_directory,
            'reasoning': self.reasoning,
            'alternatives': self.alternatives,
            'model_used': self.model_used,
            'features_used': self.features_used,
            'processing_time_ms': self.processing_time_ms,
            'timestamp': self.timestamp.isoformat()
        }


@dataclass
class MoveOperation:
    """Safe file move operation with validation and rollback."""
    id: str
    source_path: Path
    destination_path: Path
    operation_type: str = "move"  # move, copy, link
    dry_run: bool = True
    backup_created: bool = False
    backup_path: Optional[Path] = None
    
    # Operation state
    status: str = "pending"  # pending, in_progress, completed, failed, rolled_back
    error_message: Optional[str] = None
    started_at: Optional[datetime] = None
    completed_at: Optional[datetime] = None
    
    # Validation results
    conflicts: List[str] = field(default_factory=list)
    warnings: List[str] = field(default_factory=list)
    
    # Metadata preservation
    preserve_timestamps: bool = True
    preserve_permissions: bool = True
    update_links: bool = True  # Update internal links after move
    
    def validate(self) -> bool:
        """Validate the move operation before execution."""
        self.conflicts.clear()
        self.warnings.clear()
        
        if not self.source_path.exists():
            self.conflicts.append(f"Source file does not exist: {self.source_path}")
        
        if self.destination_path.exists():
            self.conflicts.append(f"Destination already exists: {self.destination_path}")
        
        if not self.destination_path.parent.exists():
            self.warnings.append(f"Destination directory will be created: {self.destination_path.parent}")
        
        # Check for permission issues
        try:
            if self.source_path.exists() and not self.source_path.parent.stat().st_mode & 0o200:
                self.conflicts.append(f"No write permission for source directory: {self.source_path.parent}")
        except OSError as e:
            self.conflicts.append(f"Cannot check source permissions: {e}")
        
        return len(self.conflicts) == 0
    
    def can_execute(self) -> bool:
        """Check if operation can be safely executed."""
        return self.validate() and self.status == "pending"
    
    def mark_started(self):
        """Mark operation as started."""
        self.status = "in_progress"
        self.started_at = datetime.utcnow()
    
    def mark_completed(self):
        """Mark operation as completed."""
        self.status = "completed"
        self.completed_at = datetime.utcnow()
    
    def mark_failed(self, error: str):
        """Mark operation as failed."""
        self.status = "failed"
        self.error_message = error
        self.completed_at = datetime.utcnow()


@dataclass
class OrganizationPlan:
    """Comprehensive plan for vault organization."""
    id: str
    name: str
    description: str = ""
    
    # Operations to perform
    move_operations: List[MoveOperation] = field(default_factory=list)
    directory_rules: List[DirectoryRule] = field(default_factory=list)
    classification_results: List[ClassificationResult] = field(default_factory=list)
    
    # Plan metadata
    created_at: datetime = field(default_factory=datetime.utcnow)
    estimated_duration_minutes: float = 0.0
    total_files_affected: int = 0
    
    # Execution state
    status: str = "draft"  # draft, validated, executing, completed, failed
    execution_started_at: Optional[datetime] = None
    execution_completed_at: Optional[datetime] = None
    
    # Results
    successful_operations: int = 0
    failed_operations: int = 0
    execution_log: List[Dict[str, Any]] = field(default_factory=list)
    
    def add_move_operation(self, source: Path, destination: Path, 
                          operation_type: str = "move", dry_run: bool = True) -> MoveOperation:
        """Add a move operation to the plan."""
        op_id = f"move_{len(self.move_operations):04d}"
        operation = MoveOperation(
            id=op_id,
            source_path=source,
            destination_path=destination,
            operation_type=operation_type,
            dry_run=dry_run
        )
        self.move_operations.append(operation)
        self.total_files_affected += 1
        return operation
    
    def validate_plan(self) -> Dict[str, Any]:
        """Validate the entire organization plan."""
        validation_result = {
            'valid': True,
            'errors': [],
            'warnings': [],
            'stats': {
                'total_operations': len(self.move_operations),
                'valid_operations': 0,
                'invalid_operations': 0,
                'estimated_conflicts': 0
            }
        }
        
        for operation in self.move_operations:
            if operation.validate():
                validation_result['stats']['valid_operations'] += 1
            else:
                validation_result['stats']['invalid_operations'] += 1
                validation_result['errors'].extend(operation.conflicts)
                validation_result['valid'] = False
            
            validation_result['warnings'].extend(operation.warnings)
            validation_result['stats']['estimated_conflicts'] += len(operation.conflicts)
        
        # Check for duplicate destinations
        destinations = [op.destination_path for op in self.move_operations]
        duplicates = [dest for dest in set(destinations) if destinations.count(dest) > 1]
        if duplicates:
            validation_result['valid'] = False
            validation_result['errors'].extend([f"Duplicate destination: {dest}" for dest in duplicates])
        
        return validation_result
    
    def get_summary(self) -> Dict[str, Any]:
        """Get a summary of the organization plan."""
        return {
            'id': self.id,
            'name': self.name,
            'description': self.description,
            'status': self.status,
            'total_operations': len(self.move_operations),
            'total_files_affected': self.total_files_affected,
            'estimated_duration_minutes': self.estimated_duration_minutes,
            'created_at': self.created_at.isoformat(),
            'successful_operations': self.successful_operations,
            'failed_operations': self.failed_operations
        }
    
    def to_dict(self) -> Dict[str, Any]:
        """Convert plan to dictionary for serialization."""
        return {
            'id': self.id,
            'name': self.name,
            'description': self.description,
            'move_operations': [
                {
                    'id': op.id,
                    'source_path': str(op.source_path),
                    'destination_path': str(op.destination_path),
                    'operation_type': op.operation_type,
                    'status': op.status,
                    'dry_run': op.dry_run
                }
                for op in self.move_operations
            ],
            'directory_rules': [
                {
                    'id': rule.id,
                    'name': rule.name,
                    'pattern': rule.pattern,
                    'destination': rule.destination,
                    'rule_type': rule.rule_type,
                    'enabled': rule.enabled,
                    'priority': rule.priority
                }
                for rule in self.directory_rules
            ],
            'status': self.status,
            'total_files_affected': self.total_files_affected,
            'created_at': self.created_at.isoformat(),
            'successful_operations': self.successful_operations,
            'failed_operations': self.failed_operations
        }
=======
# Tag Management Models

@dataclass
class TagInfo:
    """Information about a specific tag."""
    name: str
    normalized_name: str
    usage_count: int
    first_seen: datetime
    last_used: datetime
    notes: Set[str] = field(default_factory=set)
    
    # Hierarchy information
    parent_tags: List[str] = field(default_factory=list)
    child_tags: List[str] = field(default_factory=list)
    hierarchy_level: int = 0
    
    # Analysis results
    similar_tags: List[Tuple[str, float]] = field(default_factory=list)
    semantic_clusters: List[str] = field(default_factory=list)
    
    @property
    def is_hierarchical(self) -> bool:
        """Check if tag is part of a hierarchy."""
        return bool(self.parent_tags or self.child_tags)
    
    @property
    def hierarchy_path(self) -> str:
        """Get full hierarchy path for the tag."""
        if not self.parent_tags:
            return self.name
        return f"{'/'.join(self.parent_tags)}/{self.name}"


@dataclass
class TagSuggestion:
    """A suggested tag for a note."""
    tag: str
    confidence: float
    reason: str
    source: str  # "semantic", "content", "pattern", "ai"
    context: Optional[str] = None


@dataclass
class TagSimilarity:
    """Similarity between two tags."""
    tag_a: str
    tag_b: str
    similarity_score: float
    similarity_type: str  # "fuzzy", "semantic", "exact"
    confidence: float = 1.0


@dataclass
class TagCluster:
    """A cluster of related tags."""
    cluster_id: str
    tags: List[str]
    cluster_type: str  # "similar", "semantic", "hierarchical"
    confidence: float
    representative_tag: Optional[str] = None
    suggested_merge: bool = False


@dataclass
class TagHierarchy:
    """Represents a tag hierarchy structure."""
    root_tag: str
    children: Dict[str, 'TagHierarchy'] = field(default_factory=dict)
    level: int = 0
    usage_count: int = 0
    notes: Set[str] = field(default_factory=set)
    
    def add_child(self, tag: str, hierarchy: 'TagHierarchy'):
        """Add a child hierarchy."""
        hierarchy.level = self.level + 1
        self.children[tag] = hierarchy
    
    def get_all_tags(self) -> List[str]:
        """Get all tags in this hierarchy."""
        tags = [self.root_tag]
        for child in self.children.values():
            tags.extend(child.get_all_tags())
        return tags


@dataclass
class TagOperation:
    """Represents a tag operation to be performed."""
    operation_type: str  # "add", "remove", "rename", "merge"
    note_id: str
    old_tag: Optional[str] = None
    new_tag: Optional[str] = None
    reason: Optional[str] = None


@dataclass
class TagAnalysisResult:
    """Result of comprehensive tag analysis."""
    total_tags: int
    unique_tags: int
    orphaned_tags: List[str]
    duplicate_candidates: List[TagCluster]
    hierarchy_suggestions: List[TagHierarchy]
    usage_statistics: Dict[str, Any]
    quality_issues: List[str]
    optimization_suggestions: List[str]
    analysis_timestamp: datetime = field(default_factory=datetime.utcnow)


@dataclass
class TagManagerConfig:
    """Configuration for tag management operations."""
    # Similarity thresholds
    fuzzy_similarity_threshold: float = 0.8
    semantic_similarity_threshold: float = 0.7
    exact_match_threshold: float = 0.95
    
    # String similarity settings
    enable_fuzzy_matching: bool = True
    case_insensitive: bool = True
    normalize_special_chars: bool = True
    
    # Semantic analysis
    enable_semantic_analysis: bool = True
    embedding_model: Optional[str] = None
    semantic_cache_ttl: int = 86400  # 24 hours
    
    # Hierarchy analysis
    max_hierarchy_depth: int = 5
    min_usage_threshold: int = 2
    hierarchy_confidence_threshold: float = 0.6
    
    # Auto-tagging
    auto_tag_confidence_threshold: float = 0.7
    max_auto_tags_per_note: int = 10
    enable_ai_suggestions: bool = True
    
    # Performance settings
    batch_size: int = 100
    max_concurrent_operations: int = 10
    enable_caching: bool = True
    
    # Content analysis for tagging
    min_content_length: int = 50
    tag_extraction_methods: List[str] = field(default_factory=lambda: [
        "frontmatter", "inline", "content_based"
    ])
>>>>>>> 98dc81a9


# Type aliases for clarity
NoteId = str
Embedding = np.ndarray
DocumentId = str<|MERGE_RESOLUTION|>--- conflicted
+++ resolved
@@ -346,7 +346,6 @@
     last_activity: datetime = field(default_factory=datetime.utcnow)
 
 
-<<<<<<< HEAD
 # Directory Organization Models
 
 @dataclass
@@ -629,7 +628,8 @@
             'successful_operations': self.successful_operations,
             'failed_operations': self.failed_operations
         }
-=======
+
+
 # Tag Management Models
 
 @dataclass
@@ -779,7 +779,6 @@
     tag_extraction_methods: List[str] = field(default_factory=lambda: [
         "frontmatter", "inline", "content_based"
     ])
->>>>>>> 98dc81a9
 
 
 # Type aliases for clarity
