"""Services for Obsidian Librarian."""

from .research import ResearchService
from .analysis import AnalysisService
from .template import TemplateService
<<<<<<< HEAD
from .git_service import GitService
=======
from .tag_manager import (
    TagManagerService,
    TagAnalyzer,
    TagSimilarityDetector,
    TagHierarchyBuilder,
    AutoTagger,
    TagOperations,
)
>>>>>>> 98dc81a9

__all__ = [
    "ResearchService",
    "AnalysisService", 
    "TemplateService",
<<<<<<< HEAD
    "GitService",
=======
    "TagManagerService",
    "TagAnalyzer",
    "TagSimilarityDetector", 
    "TagHierarchyBuilder",
    "AutoTagger",
    "TagOperations",
>>>>>>> 98dc81a9
]<|MERGE_RESOLUTION|>--- conflicted
+++ resolved
@@ -3,31 +3,57 @@
 from .research import ResearchService
 from .analysis import AnalysisService
 from .template import TemplateService
-<<<<<<< HEAD
 from .git_service import GitService
-=======
-from .tag_manager import (
-    TagManagerService,
-    TagAnalyzer,
-    TagSimilarityDetector,
-    TagHierarchyBuilder,
-    AutoTagger,
-    TagOperations,
-)
->>>>>>> 98dc81a9
+
+# Import tag management services if available
+try:
+    from .tag_manager import (
+        TagManagerService,
+        TagAnalyzer,
+        TagSimilarityDetector,
+        TagHierarchyBuilder,
+        AutoTagger,
+        TagOperations,
+    )
+    TAG_SERVICES_AVAILABLE = True
+except ImportError:
+    TAG_SERVICES_AVAILABLE = False
+
+# Import directory organization services if available
+try:
+    from .auto_organizer import (
+        ContentClassifier,
+        DirectoryRouter,
+        OrganizationLearner,
+        RuleEngine,
+        FileWatcher,
+    )
+    DIRECTORY_SERVICES_AVAILABLE = True
+except ImportError:
+    DIRECTORY_SERVICES_AVAILABLE = False
 
 __all__ = [
     "ResearchService",
     "AnalysisService", 
     "TemplateService",
-<<<<<<< HEAD
     "GitService",
-=======
-    "TagManagerService",
-    "TagAnalyzer",
-    "TagSimilarityDetector", 
-    "TagHierarchyBuilder",
-    "AutoTagger",
-    "TagOperations",
->>>>>>> 98dc81a9
-]+]
+
+if TAG_SERVICES_AVAILABLE:
+    __all__.extend([
+        "TagManagerService",
+        "TagAnalyzer",
+        "TagSimilarityDetector", 
+        "TagHierarchyBuilder",
+        "AutoTagger",
+        "TagOperations",
+    ])
+
+if DIRECTORY_SERVICES_AVAILABLE:
+    __all__.extend([
+        "ContentClassifier",
+        "DirectoryRouter",
+        "OrganizationLearner",
+        "RuleEngine",
+        "FileWatcher",
+    ])